--- conflicted
+++ resolved
@@ -1,4 +1,3 @@
-<<<<<<< HEAD
 # Building Your AI-Powered Aptos Agent with Python
 
 The Aptos blockchain allows developers to interact with Move modules (smart contracts) through various SDKs. This tutorial, inspired by [Brian Wong's](https://x.com/briannwongg/status/1867716033659965672) Aptos Agent Template ([on Replit](https://replit.com/@brianwww/Aptos-Agent)), will help you create your own AI-powered blockchain assistant.
@@ -22,159 +21,64 @@
 4. OpenAI API key (we'll help you get this)
 
 ## Part 1: Setting Up Your Development Environment
-=======
-# Setting Up Your First Aptos Agent
-
-The Aptos blockchain allows developers to interact with Move modules (smart contracts) through various SDKs. This tutorial will help you set up an AI-powered Aptos Agent that can interact with the blockchain, similar to how you might use ethers.js or web3.js with Ethereum.
-
-Think of an AI blockchain agent like a new employee at a bank. They need two things to do their job:
-1. Knowledge of banking procedures (that's our AI's instructions)
-2. Access to the actual banking systems (that's our blockchain integration)
-
-You'll learn how to:
-1. Set up a Python development environment for blockchain interaction
-2. Create a virtual environment for isolated dependencies
-3. Create a basic Aptos Agent that can:
-   - Check wallet balances
-   - Fund wallets with test tokens
-   - Transfer assets
-   - Create custom tokens
-
-> [!NOTE]
-> This tutorial is inspired by [Brian Wong's](https://x.com/briannwongg/status/1867716033659965672) Aptos Agent Template ([on Replit](https://replit.com/@brianwww/Aptos-Agent)). We've expanded it with additional explanations and features.
-
-## Setup
-
-Before we can create our AI blockchain agent, we need to set up our Python development environment. If you're coming from Node.js/JavaScript, you'll find many parallels in how we structure our project.
-
-### Prerequisites
-1. Basic understanding of terminal/command line usage
-2. OpenAI API key (from platform.openai.com)
-3. Familiarity with Python (basic knowledge is sufficient)
-
-### Project Creation Steps
-
-1. Create your project directory:
+
+Before we write any code, we need to set up our Python environment. Think of this like setting up Node.js and npm for a JavaScript project.
+
+1. Open your terminal
+
+2. Create your project directory:
 ```bash
 mkdir aptos-agent
 cd aptos-agent
 ```
 
-2. Initialize git to track your changes:
-```bash
-git init
-```
->>>>>>> 77538c2f
-
-Before we write any code, we need to set up our Python environment. Think of this like setting up Node.js and npm for a JavaScript project.
-
-<<<<<<< HEAD
-1. Open your terminal
-
-2. Create your project directory:
-=======
-4. Add Python-specific files to ignore:
->>>>>>> 77538c2f
-```bash
-mkdir aptos-agent
-cd aptos-agent
-```
-
-<<<<<<< HEAD
 3. Check if you have Python installed:
-=======
-> [!NOTE]
-> Let's break down what each ignored file does:
-> - `venv/`: Like `node_modules/`, contains project-specific dependencies
-> - `__pycache__/`: Python's compiled bytecode files (like JavaScript's `.js.map` files)
-> - `.env`: Same as Node.js - your environment variables
-> - `.python-version`: Like `.nvmrc`, tells pyenv which Python version to use
-
-### Python Environment Setup
-
-1. First, check if you have Python installed:
->>>>>>> 77538c2f
 ```bash
 python3 --version
 ```
 
-<<<<<<< HEAD
 4. Install `pyenv` using Homebrew:
-=======
-2. Install `pyenv` using Homebrew (macOS):
->>>>>>> 77538c2f
 ```bash
 brew install pyenv
 ```
 
-<<<<<<< HEAD
 > [!NOTE]  
 > If you don't have Homebrew installed, visit [brew.sh](https://brew.sh) and follow the installation instructions.
 
 5. Add pyenv configuration to your shell:
-=======
-For Windows users, visit [pyenv-win](https://github.com/pyenv-win/pyenv-win) for installation instructions.
-
-3. Configure pyenv (macOS/Linux users):
->>>>>>> 77538c2f
 ```bash
 echo 'export PYENV_ROOT="$HOME/.pyenv"' >> ~/.zshrc
 echo 'command -v pyenv >/dev/null || export PATH="$PYENV_ROOT/bin:$PATH"' >> ~/.zshrc
 echo 'eval "$(pyenv init -)"' >> ~/.zshrc
 ```
 
-<<<<<<< HEAD
 6. Load your new configuration:
-=======
-4. Load your new configuration:
->>>>>>> 77538c2f
 ```bash
 source ~/.zshrc
 ```
 
-<<<<<<< HEAD
 7. Install Python 3.11:
-=======
-5. Install required system packages (macOS):
-```bash
-brew install xz
-```
-
-6. Install Python 3.11:
->>>>>>> 77538c2f
 ```bash
 pyenv install 3.11
 ```
 
-<<<<<<< HEAD
 > [!WARNING]  
 > You might see warnings about missing tkinter during installation. This is normal and won't affect our project. The installation will still complete successfully.
 
 8. Set Python 3.11 for your project:
-=======
-7. Set Python 3.11 as your project's Python version:
->>>>>>> 77538c2f
 ```bash
 pyenv local 3.11
 ```
 
-<<<<<<< HEAD
 ## Part 2: Virtual Environment and Dependencies
 
 A virtual environment keeps your project's dependencies isolated, similar to how each Node.js project has its own `node_modules` folder.
 
-=======
-### Virtual Environment Setup
-
-Virtual environments in Python are similar to having different `package.json` files for different Node.js projects. They help isolate dependencies.
-
->>>>>>> 77538c2f
 1. Create a virtual environment:
 ```bash
 python -m venv venv
 ```
 
-<<<<<<< HEAD
 This command does several things:
 
 - Creates a new folder called `venv`
@@ -185,15 +89,12 @@
 > [!NOTE]
 > This may take a few moments.
 
-=======
->>>>>>> 77538c2f
 2. Activate the virtual environment:
 ```bash
 source venv/bin/activate  # On macOS/Linux
 # or
 .\venv\Scripts\activate  # On Windows
 ```
-<<<<<<< HEAD
 Your prompt should now show `(venv)` or `(aptos-agent)` at the beginning.
 
 > [!NOTE] 
@@ -216,17 +117,10 @@
    - Create a new key (note that API usage has associated costs, but it's under $5)
 
 5. Create an environment file for your API key:
-=======
-
-Your prompt should now show `(venv)` at the beginning.
-
-3. Upgrade pip (Python's package manager):
->>>>>>> 77538c2f
 ```bash
 touch .env
 ```
 
-<<<<<<< HEAD
 6. Open .env in your preferred editor and add:
 ```
 OPENAI_API_KEY=<YOUR-KEY-HERE>
@@ -251,19 +145,10 @@
 > - `aptos-sdk`: Interfaces with the Aptos blockchain
 
 9. Save your dependencies list:
-=======
-4. Install required packages:
-```bash
-pip install python-dotenv==1.0.1 requests==2.32.3 requests-oauthlib==2.0.0 aptos-sdk==0.10.0 aiohttp==3.11.11 websockets==14.1
-```
-
-5. Save your dependencies:
->>>>>>> 77538c2f
 ```bash
 pip freeze > requirements.txt
 ```
 
-<<<<<<< HEAD
 > [!NOTE]  
 > Think of `requirements.txt` like `package.json` + `package-lock.json` combined. It lists your project's dependencies with exact versions.
 
@@ -272,18 +157,10 @@
 Now that our environment is set up, we'll create the files that will power our AI agent. Each file has a specific purpose in making our blockchain assistant work.
 
 1. Create the main entry file:
-=======
-## Creating the Aptos SDK Wrapper
-
-Now that our environment is set up, let's create the code that will interact with the Aptos blockchain. We'll start with the SDK wrapper that handles basic blockchain operations.
-
-1. Create the SDK wrapper file:
->>>>>>> 77538c2f
-```bash
-touch aptos_sdk_wrapper.py
-```
-
-<<<<<<< HEAD
+```bash
+touch main.py
+```
+
 2. Add this code to `main.py`:
 ```python
 from dotenv import load_dotenv
@@ -297,53 +174,6 @@
         asyncio.run(run_demo_loop(aptos_agent, stream=True))
     finally:
         close_event_loop()
-=======
-2. Add the following code to `aptos_sdk_wrapper.py`:
-```python
-import os
-from aptos_sdk.account import Account
-from aptos_sdk.account_address import AccountAddress
-from aptos_sdk.aptos_token_client import AptosTokenClient
-from aptos_sdk.async_client import FaucetClient, RestClient
-from aptos_sdk.transactions import EntryFunction, TransactionArgument, TransactionPayload
-from aptos_sdk.bcs import Serializer
-
-# Initialize additional clients
-rest_client = RestClient("https://api.testnet.aptoslabs.com/v1")
-faucet_client = FaucetClient("https://faucet.testnet.aptoslabs.com", rest_client)
-token_client = AptosTokenClient(rest_client)
-
-async def fund_wallet(wallet_address, amount):
-    """Funds a wallet with test tokens from the faucet."""
-    print(f"Funding wallet: {wallet_address} with {amount} APT")
-    amount = int(amount)
-    if amount > 1000:
-        raise ValueError("Amount too large. Please specify an amount less than 1000 APT")
-    octas = amount * 10**8  # Convert APT to octas (smallest unit)
-    if isinstance(wallet_address, str):
-        wallet_address = AccountAddress.from_str(wallet_address)
-    txn_hash = await faucet_client.fund_account(wallet_address, octas, True)
-    print(f"Transaction hash: {txn_hash}")
-    return wallet_address
-
-async def get_balance(wallet_address):
-    """Gets the balance of a wallet in APT."""
-    print(f"Getting balance for wallet: {wallet_address}")
-    if isinstance(wallet_address, str):
-        wallet_address = AccountAddress.from_str(wallet_address)
-    balance = await rest_client.account_balance(wallet_address)
-    balance_in_apt = balance / 10**8
-    print(f"Balance: {balance_in_apt:.2f} APT")
-    return balance_in_apt
-
-async def transfer(sender: Account, receiver, amount):
-    """Transfers APT from sender to receiver."""
-    if isinstance(receiver, str):
-        receiver = AccountAddress.from_str(receiver)
-    txn_hash = await rest_client.bcs_transfer(sender, receiver, amount)
-    print(f"Transfer complete. Hash: {txn_hash}")
-    return txn_hash
->>>>>>> 77538c2f
 ```
 > [!NOTE]  
 > Remember to save the file.
@@ -351,47 +181,16 @@
 > [!NOTE]  
 > This code creates the interactive environment where you'll talk to your AI agent. It loads your API key, starts the agent, and handles cleanup when you're done.
 
-<<<<<<< HEAD
 3. Create the agents file:
-=======
-> [!NOTE]
-> This wrapper provides three main functions:
-> - `fund_wallet`: Gets test tokens from the faucet
-> - `get_balance`: Checks wallet balance
-> - `transfer`: Sends tokens between accounts
->
-> We're using testnet endpoints, but you could modify these for mainnet later.
-
-## Creating the Agent
-
-Now let's create the AI agent that will use our SDK wrapper. This combines OpenAI's language models with our blockchain functionality.
-
-1. Create the agents file:
->>>>>>> 77538c2f
 ```bash
 touch agents.py
 ```
 
-<<<<<<< HEAD
 4. Add the agent configuration to `agents.py`:
-=======
-2. Create your `.env` file:
-```bash
-touch .env
-```
-
-3. Add your OpenAI API key to `.env`:
-```bash
-echo "OPENAI_API_KEY=your-key-here" >> .env
-```
-
-4. Add the following code to `agents.py`:
->>>>>>> 77538c2f
 ```python
 import os
 import json
 import asyncio
-<<<<<<< HEAD
 import requests
 from dotenv import load_dotenv
 from requests_oauthlib import OAuth1
@@ -412,42 +211,17 @@
 address = str(wallet.address())
 
 def get_balance_in_apt_sync():
-=======
-from dotenv import load_dotenv
-from aptos_sdk.account import Account
-from aptos_sdk_wrapper import get_balance, fund_wallet, transfer
-
-# Load environment variables
-load_dotenv()
-
-# Initialize event loop
-loop = asyncio.new_event_loop()
-asyncio.set_event_loop(loop)
-
-# Initialize test wallet (you would manage this differently in production)
-wallet = Account.generate()
-address = str(wallet.address())
-
-def get_balance_sync():
-    """Synchronous wrapper for getting balance."""
->>>>>>> 77538c2f
     try:
         return loop.run_until_complete(get_balance(address))
     except Exception as e:
         return f"Error getting balance: {str(e)}"
 
-<<<<<<< HEAD
 def fund_wallet_in_apt_sync(amount: int):
-=======
-def fund_wallet_sync(amount: int):
-    """Synchronous wrapper for funding wallet."""
->>>>>>> 77538c2f
     try:
         return loop.run_until_complete(fund_wallet(address, amount))
     except Exception as e:
         return f"Error funding wallet: {str(e)}"
 
-<<<<<<< HEAD
 def transfer_in_octa_sync(sender, receiver, amount: int):
     try:
         return loop.run_until_complete(transfer(sender, receiver, amount))
@@ -469,19 +243,6 @@
 aptos_agent = Agent(
     name="Aptos Agent",
     model="gpt-4",
-=======
-def transfer_sync(receiver, amount: int):
-    """Synchronous wrapper for transfers."""
-    try:
-        return loop.run_until_complete(transfer(wallet, receiver, amount))
-    except Exception as e:
-        return f"Error transferring funds: {str(e)}"
-
-# Initialize the agent using the Agent class from swarm
-aptos_agent = Agent(
-    name="Aptos Agent",
-    model="gpt-4o",
->>>>>>> 77538c2f
     api_key=os.getenv('OPENAI_API_KEY'),
     instructions=(
         "You are a helpful agent that can interact on-chain on the Aptos Layer 1 blockchain using the Aptos SDK. "
@@ -494,39 +255,22 @@
         "You can also offer to help them implement it by writing the function and instructing them to add it to the agents.py file."
     ),
     functions=[
-<<<<<<< HEAD
         fund_wallet_in_apt_sync, get_balance_in_apt_sync,
         transfer_in_octa_sync, create_token_sync
-=======
-        fund_wallet_in_apt_sync,
-        get_balance_in_apt_sync,
-        transfer_in_octa_sync,
-        create_token_sync,
-        post_tweet  # Additional social media functionality
->>>>>>> 77538c2f
     ],
 )
 ```
 > [!NOTE]  
 > Remember to save the file.
 
-<<<<<<< HEAD
 > [!NOTE]  
 > This file defines what your AI agent can do and how it should behave. The functions allow it to interact with the blockchain, while the instructions tell it how to communicate with users.
 
 5. Create the SDK wrapper:
-=======
-## Creating the Entry Point
-
-Finally, let's create the main program that ties everything together.
-
-1. Create `main.py`:
->>>>>>> 77538c2f
-```bash
-touch main.py
-```
-
-<<<<<<< HEAD
+```bash
+touch aptos_sdk_wrapper.py
+```
+
 6. Add the Aptos integration code to `aptos_sdk_wrapper.py`:
 ```python
 import os
@@ -593,22 +337,6 @@
     txn_hash = await rest_client.submit_bcs_transaction(signed_transaction)
     print(f"Transaction hash: {txn_hash}")
     return txn_hash
-=======
-2. Add this code to `main.py`:
-```python
-from dotenv import load_dotenv
-from swarm.repl import run_demo_loop
-from agents import close_event_loop, aptos_agent
-import asyncio
-
-if __name__ == "__main__":
-    try:
-        # Run the interactive demo loop with streaming enabled
-        asyncio.run(run_demo_loop(aptos_agent, stream=True))
-    finally:
-        # Ensure proper cleanup of event loop
-        close_event_loop()
->>>>>>> 77538c2f
 ```
 > [!NOTE]  
 > Remember to save the file.
@@ -620,7 +348,6 @@
 
 Let's make sure everything is working correctly.
 
-<<<<<<< HEAD
 1. Start your agent:
 ```bash
 python main.py
@@ -676,107 +403,4 @@
 1. Learn more about Move smart contracts with the [Your First Move Module Guide at aptos.dev](https://aptos.dev/en/build/guides/first-move-module), perhaps build a custom Move modules to interact with?
 2. Explore the [Aptos SDK documentation](https://aptos.dev/en/build/sdks), perhaps try building an agent in a different language and contribute to this open source project?
 3. Join the [Aptos Discord](https://discord.gg/aptoslabs) to connect with other developers.
-4. Let us know you enjoyed this content, tag us and post your experience and thoughts on social media!
-=======
-## Additional Features
-
-### Token Creation
-The agent can create custom tokens on Aptos. Add this code to your `aptos_sdk_wrapper.py`:
-
-```python
-async def create_token(sender: Account, name: str, symbol: str, icon_uri: str, project_uri: str):
-    """Creates a token with specified attributes."""
-    print(f"Creating FA with name: {name}, symbol: {symbol}, icon_uri: {icon_uri}, project_uri: {project_uri}")
-    payload = EntryFunction.natural(
-        "0xe522476ab48374606d11cc8e7a360e229e37fd84fb533fcde63e091090c62149::launchpad",
-        "create_fa_simple",
-        [],
-        [
-            TransactionArgument(name, Serializer.str),
-            TransactionArgument(symbol, Serializer.str),
-            TransactionArgument(icon_uri, Serializer.str),
-            TransactionArgument(project_uri, Serializer.str),
-        ])
-    signed_transaction = await rest_client.create_bcs_signed_transaction(
-        sender, TransactionPayload(payload))
-    txn_hash = await rest_client.submit_bcs_transaction(signed_transaction)
-    print(f"Transaction hash: {txn_hash}")
-    return txn_hash
-```
-
-### Social Media Integration
-The agent can post updates to Twitter. Add this to your `agents.py`:
-
-```python
-def post_tweet(tweet_text: str):
-    """Posts a tweet using Twitter API v2."""
-    url = "https://api.twitter.com/2/tweets"
-    
-    auth = OAuth1(
-        os.environ.get("TWITTER_API_KEY"),
-        os.environ.get("TWITTER_API_SECRET"),
-        os.environ.get("TWITTER_ACCESS_TOKEN"),
-        os.environ.get("TWITTER_ACCESS_TOKEN_SECRET")
-    )
-    payload = {"text": tweet_text}
-    
-    try:
-        response = requests.post(url, auth=auth, json=payload)
-        response.raise_for_status()
-        return response.json()
-    except Exception as e:
-        return f"Error posting tweet: {str(e)}"
-```
-
-> [!NOTE]
-> To use Twitter integration, you'll need to add your Twitter API credentials to your `.env` file:
-> ```bash
-> TWITTER_API_KEY=your_api_key
-> TWITTER_API_SECRET=your_api_secret
-> TWITTER_ACCESS_TOKEN=your_access_token
-> TWITTER_ACCESS_TOKEN_SECRET=your_access_token_secret
-> ```
-
-## Testing Your Agent
-
-1. Make sure your virtual environment is activated:
-```bash
-source venv/bin/activate  # On macOS/Linux
-# or
-.\venv\Scripts\activate  # On Windows
-```
-
-2. Run the main program:
-```bash
-python main.py
-```
-
-You should see output showing your agent's wallet address and current balance.
-
-3. Try funding your wallet:
-```python
-aptos_agent['functions']['fund_wallet'](1)  # Fund with 1 APT
-```
-
-## Next Steps
-
-Congratulations! You've successfully:
-1. Set up a Python development environment for blockchain
-2. Created a wrapper for the Aptos SDK
-3. Implemented basic blockchain operations
-4. Created an Aptos Agent that can interact with the blockchain
-
-Here are some suggested next steps:
-1. Add more complex blockchain interactions like deploying Move modules
-2. Implement error handling and retry logic
-3. Add state management for the agent
-4. Explore the [Aptos documentation](https://aptos.dev) for more features
-
-Remember to deactivate your virtual environment when you're done:
-```bash
-deactivate
-```
-
-> [!IMPORTANT]
-> Never share your private keys or API keys. The test wallet we created is for development only. In production, you would need proper key management and security measures.
->>>>>>> 77538c2f
+4. Let us know you enjoyed this content, tag us and post your experience and thoughts on social media!